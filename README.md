# MetaInspector [![Build Status](https://secure.travis-ci.org/jaimeiniesta/metainspector.png)](http://travis-ci.org/jaimeiniesta/metainspector) [![Dependency Status](https://gemnasium.com/jaimeiniesta/metainspector.png)](https://gemnasium.com/jaimeiniesta/metainspector)

MetaInspector is a gem for web scraping purposes.

You give it an URL, and it lets you easily get its title, links, images, charset, description, keywords, meta tags...

## See it in action!

You can try MetaInspector live at this little demo: [https://metainspectordemo.herokuapp.com](https://metainspectordemo.herokuapp.com)

## Changes in 3.0

This latest release introduces some backwards-incompatible changes, so we've decided to do a major version upgrade:

* The redirect API has been changed, now the `:allow_redirections` option will expect only a boolean, which by default is `true`. That is, no more specifying `:safe`, `:unsafe` or `:all`.
* We've dropped support for Ruby < 2.

Also, we've introduced a new feature:

* Persist cookies across redirects. Now MetaInspector will include the received cookies when following redirects. This fixes some cases where a redirect would fail, sometimes caught in a redirection loop.

## Installation

Install the gem from RubyGems:

    gem install metainspector

If you're using it on a Rails application, just add it to your Gemfile and run `bundle install`

    gem 'metainspector'

<<<<<<< HEAD
This gem is tested on Ruby versions 1.9.3 and 2.1.2.
=======
This gem is tested on Ruby versions 2.0.0 and 2.1.3.
>>>>>>> a3f55970

## Usage

Initialize a MetaInspector instance for an URL, like this:

    page = MetaInspector.new('http://sitevalidator.com')

If you don't include the scheme on the URL, http:// will be used by default:

    page = MetaInspector.new('sitevalidator.com')

You can also include the html which will be used as the document to scrape:

    page = MetaInspector.new("http://sitevalidator.com", :document => "<html><head><title>Hello From Passed Html</title><a href='/hello'>Hello link</a></head><body></body></html>")

## Accessing scraped data

Then you can see the scraped data like this:

    page.url                 # URL of the page
    page.scheme              # Scheme of the page (http, https)
    page.host                # Hostname of the page (like, sitevalidator.com, without the scheme)
    page.root_url            # Root url (scheme + host, like http://sitevalidator.com/)
    page.title               # title of the page, as string
    page.links               # array of strings, with every link found on the page as an absolute URL
    page.internal_links      # array of strings, with every internal link found on the page as an absolute URL
    page.external_links      # array of strings, with every external link found on the page as an absolute URL
    page.meta['keywords']    # meta keywords, as string
    page.meta['description'] # meta description, as string
    page.description         # returns the meta description, or the first long paragraph if no meta description is found
    page.image               # Most relevant image, if defined with the og:image meta tag
    page.images              # array of strings, with every img found on the page as an absolute URL
    page.feed                # Get rss or atom links in meta data fields as array
    page.charset             # UTF-8
    page.content_type        # content-type returned by the server when the url was requested
    page.favicon             # absolute URL to the favicon

## Meta tags

When it comes to meta tags, you have several options:

    page.meta_tags          # Gives you all the meta tags by type:
                            # (meta name, meta http-equiv, meta property and meta charset)
                            # As meta tags can be repeated (in the case of 'og:image', for example),
                            # the values returned will be arrays
                            #
                            # For example:
                            #
                            # {
                                'name' => {
                                            'keywords'       => ['one, two, three'],
                                            'description'    => ['the description'],
                                            'author'         => ['Joe Sample'],
                                            'robots'         => ['index,follow'],
                                            'revisit'        => ['15 days'],
                                            'dc.date.issued' => ['2011-09-15']
                                           },

                                'http-equiv' => {
                                                  'content-type'        => ['text/html; charset=UTF-8'],
                                                  'content-style-type'  => ['text/css']
                                                },

                                'property' => {
                                                'og:title'        => ['An OG title'],
                                                'og:type'         => ['website'],
                                                'og:url'          => ['http://example.com/meta-tags'],
                                                'og:image'        => ['http://example.com/rock.jpg',
                                                                      'http://example.com/rock2.jpg',
                                                                      'http://example.com/rock3.jpg'],
                                                'og:image:width'  => ['300'],
                                                'og:image:height' => ['300', '1000']
                                              },

                                'charset' => ['UTF-8']
                              }

As this method returns a hash, you can also take only the key that you need, like in:

    page.meta_tags['property']  # Returns:
                                # {
                                #   'og:title'        => ['An OG title'],
                                #   'og:type'         => ['website'],
                                #   'og:url'          => ['http://example.com/meta-tags'],
                                #   'og:image'        => ['http://example.com/rock.jpg',
                                #                         'http://example.com/rock2.jpg',
                                #                         'http://example.com/rock3.jpg'],
                                #   'og:image:width'  => ['300'],
                                #   'og:image:height' => ['300', '1000']
                                # }

In most cases you will only be interested in the first occurrence of a meta tag, so you can
use the singular form of that method:

    page.meta_tag['name']  # Returns:
                           # {
                           #   'keywords'       => 'one, two, three',
                           #   'description'    => 'the description',
                           #   'author'         => 'Joe Sample',
                           #   'robots'         => 'index,follow',
                           #   'revisit'        => '15 days',
                           #   'dc.date.issued' => '2011-09-15'
                           #  }

Or, as this is also a hash:

    page.meta_tag['name']['keywords']    # Returns 'one, two, three'

And finally, you can use the shorter `meta` method that will merge the different keys so you have
a simpler hash:

    page.meta       # Returns:
                    #
                    # {
                    #     'keywords'            => 'one, two, three',
                    #     'description'         => 'the description',
                    #     'author'              => 'Joe Sample',
                    #     'robots'              => 'index,follow',
                    #     'revisit'             => '15 days',
                    #     'dc.date.issued'      => '2011-09-15',
                    #     'content-type'        => 'text/html; charset=UTF-8',
                    #     'content-style-type'  => 'text/css',
                    #     'og:title'            => 'An OG title',
                    #     'og:type'             => 'website',
                    #     'og:url'              => 'http://example.com/meta-tags',
                    #     'og:image'            => 'http://example.com/rock.jpg',
                    #     'og:image:width'      => '300',
                    #     'og:image:height'     => '300',
                    #     'charset'             => 'UTF-8'
                    #   }

This way, you can get most meta tags just like that:

    page.meta['author']     # Returns "Joe Sample"

Please be aware that all keys are converted to downcase, so it's `'dc.date.issued'` and not `'DC.date.issued'`.

## Other representations

You can also access most of the scraped data as a hash:

    page.to_hash  # { "url"   => "http://sitevalidator.com",
                      "title" => "MarkupValidator :: site-wide markup validation tool", ... }

The original document is accessible from:

    page.to_s         # A String with the contents of the HTML document

And the full scraped document is accessible from:

    page.parsed  # Nokogiri doc that you can use it to get any element from the page

## Options

### Timeout

By default, MetaInspector times out after 20 seconds of waiting for a page to respond.
You can set a different timeout with a second parameter, like this:

    page = MetaInspector.new('sitevalidator.com', :timeout => 5) # 5 seconds timeout

### Redirections

By default, MetaInspector will follow redirects (up to a limit of 10).

If you want to disallow redirects, you can do it like this:

    page = MetaInspector.new('facebook.com', :allow_redirections => false)

### Headers

By default, the following headers are set:

    {'User-Agent' => "MetaInspector/#{MetaInspector::VERSION} (+https://github.com/jaimeiniesta/metainspector)"}

If you want to set custom headers then use the `headers` option:

     # Set the User-Agent header
     page = MetaInspector.new('example.com', :headers => {'User-Agent' => 'My custom User-Agent'})

### HTML Content Only

MetaInspector will try to parse all URLs by default. If you want to raise an exception when trying to parse a non-html URL (one that has a content-type different than text/html), you can state it like this:

    page = MetaInspector.new('sitevalidator.com', :html_content_only => true)

This is useful when using MetaInspector on web spidering. Although on the initial URL you'll probably have an HTML URL, following links you may find yourself trying to parse non-html URLs.

    page = MetaInspector.new('http://example.com/image.png')
    page.content_type  # "image/png"
    page.description   # will returned a garbled string

    page = MetaInspector.new('http://example.com/image.png', :html_content_only => true)
    page.content_type  # "image/png"
    page.description   # raises an exception

## Exception handling

By default, MetaInspector will raise the exceptions found. We think that this is the safest default: in case the URL you're trying to scrape is unreachable, you should clearly be notified, and treat the exception as needed in your app.

However, if you prefer you can also set the `warn_level: :warn` option, so that exceptions found will just be warned on the standard output, instead of being raised.

You can also set the `warn_level: :store` option so that exceptions found will be silenced, and left for you to inspect on `page.exceptions`. You can also ask for `page.ok?`, wich will return `true` if no exceptions are stored.

You should avoid using the `:store` option, or use it wisely, as silencing errors can be problematic, it's always better to face the errors and treat them accordingly.

## Examples

You can find some sample scripts on the samples folder, including a basic scraping and a spider that will follow external links using a queue. What follows is an example of use from irb:

    $ irb
    >> require 'metainspector'
    => true

    >> page = MetaInspector.new('http://sitevalidator.com')
    => #<MetaInspector:0x11330c0 @url="http://sitevalidator.com">

    >> page.title
    => "MarkupValidator :: site-wide markup validation tool"

    >> page.meta['description']
    => "Site-wide markup validation tool. Validate the markup of your whole site with just one click."

    >> page.meta['keywords']
    => "html, markup, validation, validator, tool, w3c, development, standards, free"

    >> page.links.size
    => 15

    >> page.links[4]
    => "/plans-and-pricing"

## ZOMG Fork! Thank you!

You're welcome to fork this project and send pull requests. Just remember to include specs.

Thanks to all the contributors:

[https://github.com/jaimeiniesta/metainspector/graphs/contributors](https://github.com/jaimeiniesta/metainspector/graphs/contributors)

## Related projects

* [go-metainspector](https://github.com/fern4lvarez/go-metainspector), a port of MetaInspector for Go.
* [Node-MetaInspector](https://github.com/gabceb/node-metainspector), a port of MetaInspector for Node.

## License
MetaInspector is released under the [MIT license](MIT-LICENSE).<|MERGE_RESOLUTION|>--- conflicted
+++ resolved
@@ -29,11 +29,7 @@
 
     gem 'metainspector'
 
-<<<<<<< HEAD
-This gem is tested on Ruby versions 1.9.3 and 2.1.2.
-=======
 This gem is tested on Ruby versions 2.0.0 and 2.1.3.
->>>>>>> a3f55970
 
 ## Usage
 
