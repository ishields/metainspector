# -*- encoding: utf-8 -*-

require File.join(File.dirname(__FILE__), "/spec_helper")

describe MetaInspector do
  FakeWeb.register_uri(:get, "http://pagerankalert.com", :response => fixture_file("pagerankalert.com.response"))
  FakeWeb.register_uri(:get, "pagerankalert.com", :response => fixture_file("pagerankalert.com.response"))
  FakeWeb.register_uri(:get, "http://www.alazan.com", :response => fixture_file("alazan.com.response"))
  FakeWeb.register_uri(:get, "http://alazan.com/websolution.asp", :response => fixture_file("alazan_websolution.response"))
  FakeWeb.register_uri(:get, "http://www.theonion.com/articles/apple-claims-new-iphone-only-visible-to-most-loyal,2772/", :response => fixture_file("theonion.com.response"))
  FakeWeb.register_uri(:get, "http://theonion-no-description.com", :response => fixture_file("theonion-no-description.com.response"))
  FakeWeb.register_uri(:get, "http://www.iteh.at", :response => fixture_file("iteh.at.response"))
  FakeWeb.register_uri(:get, "http://www.tea-tron.com/jbravo/blog/", :response => fixture_file("tea-tron.com.response"))
  FakeWeb.register_uri(:get, "http://www.guardian.co.uk/media/pda/2011/sep/15/techcrunch-arrington-startups", :response => fixture_file("guardian.co.uk.response"))
  FakeWeb.register_uri(:get, "http://protocol-relative.com", :response => fixture_file("protocol_relative.response"))
  FakeWeb.register_uri(:get, "https://protocol-relative.com", :response => fixture_file("protocol_relative.response"))
  FakeWeb.register_uri(:get, "http://example.com/nonhttp", :response => fixture_file("nonhttp.response"))
  FakeWeb.register_uri(:get, "http://www.youtube.com/watch?v=iaGSSrp49uc", :response => fixture_file("youtube.response"))
  FakeWeb.register_uri(:get, "http://w3clove.com/faqs", :response => fixture_file("w3clove_faqs.response"))
  FakeWeb.register_uri(:get, "https://twitter.com/w3clove", :response => fixture_file("twitter_w3clove.response"))
  FakeWeb.register_uri(:get, "https://example.com/empty", :response => fixture_file("empty_page.response"))
  FakeWeb.register_uri(:get, "http://international.com", :response => fixture_file("international.response"))
  FakeWeb.register_uri(:get, "http://charset000.com", :response => fixture_file("charset_000.response"))
  FakeWeb.register_uri(:get, "http://charset001.com", :response => fixture_file("charset_001.response"))
  FakeWeb.register_uri(:get, "http://charset002.com", :response => fixture_file("charset_002.response"))
  FakeWeb.register_uri(:get, "http://www.inkthemes.com/", :response => fixture_file("wordpress_site.response"))

  describe 'Initialization' do
    it 'should accept an URL with a scheme' do
      @m = MetaInspector.new('http://pagerankalert.com')
      @m.url.should == 'http://pagerankalert.com'
    end

    it "should use http:// as a default scheme" do
      @m = MetaInspector.new('pagerankalert.com')
      @m.url.should == 'http://pagerankalert.com'
    end

    it "should store the scheme" do
      MetaInspector.new('http://pagerankalert.com').scheme.should   == 'http'
      MetaInspector.new('pagerankalert.com').scheme.should   == 'http'
      MetaInspector.new('https://pagerankalert.com').scheme.should  == 'https'
    end

    it "should store the host" do
      MetaInspector.new('http://pagerankalert.com').host.should   == 'pagerankalert.com'
      MetaInspector.new('https://pagerankalert.com').host.should  == 'pagerankalert.com'
      MetaInspector.new('pagerankalert.com').host.should   == 'pagerankalert.com'
    end

    it "should store the root url" do
      MetaInspector.new('http://pagerankalert.com').root_url.should   == 'http://pagerankalert.com/'
      MetaInspector.new('pagerankalert.com').root_url.should   == 'http://pagerankalert.com/'
      MetaInspector.new('https://pagerankalert.com').root_url.should  == 'https://pagerankalert.com/'
    end
  end

  describe 'Doing a basic scrape' do
    EXPECTED_TITLE = 'PageRankAlert.com :: Track your PageRank changes'

    before(:each) do
      @m = MetaInspector.new('http://pagerankalert.com')
    end

    it "should get the title" do
      @m.title.should == EXPECTED_TITLE
    end

    it "should not find an image" do
      @m.image.should == nil
    end

    describe "get image" do
      it "should find the og image" do
        @m = MetaInspector.new('http://www.theonion.com/articles/apple-claims-new-iphone-only-visible-to-most-loyal,2772/')
        @m.image.should == "http://o.onionstatic.com/images/articles/article/2772/Apple-Claims-600w-R_jpg_130x110_q85.jpg"
        @m.meta_og_image.should == "http://o.onionstatic.com/images/articles/article/2772/Apple-Claims-600w-R_jpg_130x110_q85.jpg"
      end

      it "should find image on youtube" do
        MetaInspector.new('http://www.youtube.com/watch?v=iaGSSrp49uc').image.should == "http://i2.ytimg.com/vi/iaGSSrp49uc/mqdefault.jpg"
      end
    end

    describe "get images" do
      it "should find all page images" do
        @m.images == ["http://pagerankalert.com/images/pagerank_alert.png?1309512337"]
      end

      it "should find images on twitter" do
        m = MetaInspector.new('https://twitter.com/w3clove')
        m.images.length.should == 6
        m.images.join("; ").should == "https://twimg0-a.akamaihd.net/profile_images/2380086215/fcu46ozay5f5al9kdfvq_reasonably_small.png; https://twimg0-a.akamaihd.net/profile_images/2380086215/fcu46ozay5f5al9kdfvq_normal.png; https://twimg0-a.akamaihd.net/profile_images/2293774732/v0pgo4xpdd9rou2xq5h0_normal.png; https://twimg0-a.akamaihd.net/profile_images/1538528659/jaime_nov_08_normal.jpg; https://si0.twimg.com/sticky/default_profile_images/default_profile_6_mini.png; https://twimg0-a.akamaihd.net/a/1342841381/images/bigger_spinner.gif"
      end
    end

    it "should ignore malformed image tags" do
      # There is an image tag without a source. The scraper should not fatal.
      @m = MetaInspector.new("http://www.guardian.co.uk/media/pda/2011/sep/15/techcrunch-arrington-startups")
      @m.images.size.should == 11
    end

    it "should have a Nokogiri::HTML::Document as parsed_document" do
      @m.parsed_document.class.should == Nokogiri::HTML::Document
    end

    it "should have a String as document" do
      @m.document.class.should == String
    end

    it "should get rss feed" do
      @m = MetaInspector.new('http://www.iteh.at')
      @m.feed.should == 'http://www.iteh.at/de/rss/'
    end

    it "should get atom feed" do
      @m = MetaInspector.new('http://www.tea-tron.com/jbravo/blog/')
      @m.feed.should == 'http://www.tea-tron.com/jbravo/blog/feed/'
    end

    describe "get description" do
      it "should find description on youtube" do
        MetaInspector.new('http://www.youtube.com/watch?v=iaGSSrp49uc').description.should == ""
      end
    end
  end

  describe 'Page with missing meta description' do
    it "should find secondary description" do
      @m = MetaInspector.new('http://theonion-no-description.com')
      @m.description == "SAN FRANCISCO&#8212;In a move expected to revolutionize the mobile device industry, Apple launched its fastest and most powerful iPhone to date Tuesday,"+
      " an innovative new model that can only be seen by the company's hippest and most dedicated customers. This is secondary text picked up because of a missing meta description."
    end
  end

  describe 'Links' do
    before(:each) do
      @m = MetaInspector.new('http://pagerankalert.com')
    end

    it "should get the links" do
      @m.links.should == [ "http://pagerankalert.com/",
                           "http://pagerankalert.com/es?language=es",
                           "http://pagerankalert.com/users/sign_up",
                           "http://pagerankalert.com/users/sign_in",
                           "mailto:pagerankalert@gmail.com",
                           "http://pagerankalert.posterous.com",
                           "http://twitter.com/pagerankalert",
                           "http://twitter.com/share" ]
    end

    it "should get correct absolute links for internal pages" do
      m = MetaInspector.new('http://w3clove.com/faqs')
      m.links.should == [ "http://w3clove.com/#",
                          "http://w3clove.com/",
                          "http://w3clove.com/faqs",
                          "http://w3clove.com/plans-and-pricing",
                          "http://w3clove.com/contact",
                          "http://w3clove.com/charts/errors",
                          "http://w3clove.com/credits",
                          "http://w3clove.com/signin",
                          "http://validator.w3.org",
                          "http://www.sitemaps.org/",
                          "http://jaimeiniesta.com/",
                          "http://mendicantuniversity.org/",
                          "http://jaimeiniesta.posterous.com/rbmu-a-better-way-to-learn-ruby",
                          "http://majesticseacreature.com/",
                          "http://school.mendicantuniversity.org/alumni/2011",
                          "https://github.com/jaimeiniesta/w3clove",
                          "http://w3clove.com",
                          "http://w3clove.com/api_v1_reference",
                          "https://twitter.com/w3clove",
                          "http://twitter.com/share",
                          "http://w3clove.com/terms_of_service",
                          "http://twitter.com/W3CLove",
                          "http://us4.campaign-archive1.com/home/?u=6af3ab69c286561d0f0f25671&id=04a0dab609" ]
    end

    it "should get correct absolute links, correcting relative links from URL not ending with slash" do
      m = MetaInspector.new('http://alazan.com/websolution.asp')
      m.links.should == [ "http://alazan.com/index.asp",
                          "http://alazan.com/faqs.asp" ]
    end

    it "should get correct absolute links, encoding the URLs as needed but respecting # and ?" do
      m = MetaInspector.new('http://international.com')
      m.links.should == [ "http://international.com/espa%C3%B1a.asp",
                          "http://international.com/roman%C3%A9e",
                          "http://international.com/faqs#cami%C3%B3n",
                          "http://international.com/search?q=cami%C3%B3n",
                          "http://international.com/search?q=espa%C3%B1a#top"]
    end

    it "should return empty array if no links found" do
      m = MetaInspector.new('http://example.com/empty')
      m.links.should == []
    end
  end

  describe 'Non-HTTP links' do
    before(:each) do
      @m = MetaInspector.new('http://example.com/nonhttp')
    end

    it "should get the links" do
      @m.links.sort.should == [
                                "FTP://FTP.CDROM.COM",
                                "ftp://ftp.cdrom.com",
                                "javascript:alert('hey');",
                                "mailto:user@example.com",
                                "skype:joeuser?call",
                                "telnet://telnet.cdrom.com"
                              ]
    end
  end

  describe 'Protocol-relative URLs' do
    before(:each) do
      @m_http   = MetaInspector.new('http://protocol-relative.com')
      @m_https  = MetaInspector.new('https://protocol-relative.com')
    end

    it "should convert protocol-relative links to http" do
      @m_http.links.should include('http://protocol-relative.com/contact')
      @m_http.links.should include('http://yahoo.com')
    end

    it "should convert protocol-relative links to https" do
      @m_https.links.should include('https://protocol-relative.com/contact')
      @m_https.links.should include('https://yahoo.com')
    end
  end

  describe 'Getting meta tags by ghost methods' do
    before(:each) do
      @m = MetaInspector.new('http://pagerankalert.com')
    end

    it "should get the robots meta tag" do
      @m.meta_robots.should == 'all,follow'
    end

    it "should get the robots meta tag" do
      @m.meta_RoBoTs.should == 'all,follow'
    end

    it "should get the description meta tag" do
      @m.meta_description.should == 'Track your PageRank(TM) changes and receive alerts by email'
    end

    it "should get the keywords meta tag" do
      @m.meta_keywords.should == "pagerank, seo, optimization, google"
    end

    it "should get the content-language meta tag" do
      pending "mocks"
      @m.meta_content_language.should == "en"
    end

    it "should get the Csrf_pAram meta tag" do
      @m.meta_Csrf_pAram.should == "authenticity_token"
    end

    it "should return nil for nonfound meta_tags" do
      @m.meta_lollypop.should == nil
    end

    it "should get the generator meta tag" do
      @m = MetaInspector.new('http://www.inkthemes.com/')
      @m.meta_generator.should == 'WordPress 3.4.2'
    end

    it "should find a meta_og_title" do
      @m = MetaInspector.new('http://www.theonion.com/articles/apple-claims-new-iphone-only-visible-to-most-loyal,2772/')
      @m.meta_og_title.should == "Apple Claims New iPhone Only Visible To Most Loyal Of Customers"
    end

    it "should not find a meta_og_something" do
      @m = MetaInspector.new('http://www.theonion.com/articles/apple-claims-new-iphone-only-visible-to-most-loyal,2772/')
      @m.meta_og_something.should == nil
    end

  end

  describe 'Charset detection' do
    it "should get the charset from <meta charset />" do
      @m = MetaInspector.new('http://charset001.com')
      @m.charset.should == "utf-8"
    end

    it "should get the charset from meta content type" do
      @m = MetaInspector.new('http://charset002.com')
      @m.charset.should == "windows-1252"
    end

    it "should get nil if no declared charset is found" do
      @m = MetaInspector.new('http://charset000.com')
      @m.charset.should == nil
    end
  end

  describe 'to_hash' do
    it "should return a hash with all the values set" do
      @m = MetaInspector.new('http://pagerankalert.com')
      @m.to_hash.should == {"title"=>"PageRankAlert.com :: Track your PageRank changes", "url"=>"http://pagerankalert.com", "meta"=>{"name"=>{"robots"=>"all,follow", "csrf_param"=>"authenticity_token", "description"=>"Track your PageRank(TM) changes and receive alerts by email", "keywords"=>"pagerank, seo, optimization, google", "csrf_token"=>"iW1/w+R8zrtDkhOlivkLZ793BN04Kr3X/pS+ixObHsE="}, "property"=>{}}, "images"=>["http://pagerankalert.com/images/pagerank_alert.png?1305794559"], "charset"=>"utf-8", "feed"=>"http://feeds.feedburner.com/PageRankAlert", "links"=>["http://pagerankalert.com/", "http://pagerankalert.com/es?language=es", "http://pagerankalert.com/users/sign_up", "http://pagerankalert.com/users/sign_in", "mailto:pagerankalert@gmail.com", "http://pagerankalert.posterous.com", "http://twitter.com/pagerankalert", "http://twitter.com/share"]}
    end
  end

  describe 'exception handling' do
    before(:each) do
      FakeWeb.allow_net_connect = true
    end

    after(:each) do
      FakeWeb.allow_net_connect = false
    end

    it "should handle timeouts" do
      impatient = MetaInspector.new('http://w3clove.com', 0.0000000000001)

      expect {
        title = impatient.title
      }.to change { impatient.errors.size }

      impatient.errors.first.should == "Timeout!!!"
    end

    it "should handle socket errors" do
      nowhere = MetaInspector.new('http://caca232dsdsaer3sdsd-asd343.org')

      expect {
        title = nowhere.title
      }.to change { nowhere.errors.size }

      nowhere.errors.first.should == "Socket error: The url provided does not exist or is temporarily unavailable"
    end

    describe "parsed?" do
      it "should return true if we have a parsed document" do
<<<<<<< HEAD
        good  = MetaInspector.new('http://pagerankalert.com')
=======
        good  = MetaInspector.new('https://www.markupvalidator.com/')
>>>>>>> b4b31421
        title = good.title

        good.parsed?.should == true
      end

      it "should return false if we don't have a parsed document" do
        bad  = MetaInspector.new('http://fdsfdferewrewewewdesdf.com', 0.00000000000001)
        title = bad.title

        bad.parsed?.should == false
      end
    end
  end

end<|MERGE_RESOLUTION|>--- conflicted
+++ resolved
@@ -337,11 +337,7 @@
 
     describe "parsed?" do
       it "should return true if we have a parsed document" do
-<<<<<<< HEAD
         good  = MetaInspector.new('http://pagerankalert.com')
-=======
-        good  = MetaInspector.new('https://www.markupvalidator.com/')
->>>>>>> b4b31421
         title = good.title
 
         good.parsed?.should == true
